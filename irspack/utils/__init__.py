<<<<<<< HEAD
=======
import random
>>>>>>> ea485c73
from typing import Any, List, Optional, Tuple

import numpy as np
import pandas as pd
import scipy.sparse as sps
from scipy.sparse.csc import csc_matrix

from irspack.definitions import InteractionMatrix, OptionalRandomState
from irspack.utils.id_mapping import IDMappedRecommender
from irspack.utils.random import convert_randomstate
from irspack.utils.threading import get_n_threads

from ._util_cpp import (
    okapi_BM_25_weight,
    remove_diagonal,
    rowwise_train_test_split_by_fixed_n,
    rowwise_train_test_split_by_ratio,
    sparse_mm_threaded,
    tf_idf_weight,
)


def l1_normalize_row(X: sps.csc_matrix) -> sps.csc_matrix:
    result: sps.csc_matrix = X.astype(np.float64)
    result.sort_indices()
    l1_norms: np.ndarray = result.sum(axis=1).A1
    result.data /= l1_norms[result.indices]
    return result


def rowwise_train_test_split(
    X: InteractionMatrix,
    test_ratio: float = 0.5,
    n_test: Optional[int] = None,
    ceil_n_test: bool = False,
    random_state: OptionalRandomState = None,
) -> Tuple[InteractionMatrix, InteractionMatrix]:
    """Splits the non-zero elements of a sparse matrix into two (train & test interactions).
    For each row, the ratio of non-zero elements that become the test interaction
    is (approximately) constant.

    Args:
        X:
            The source sparse matrix.
        test_ratio:
            The ratio of test interactions for each row.
            That is, for each row, if it contains ``NNZ``-nonzero elements,
            the number of elements entering into the test interaction
            will be ``math.floor(test_ratio * NNZ)``.
            Defaults to 0.5.
        random_state:
            The random state. Defaults to `None`.

    Returns:
        A tuple of train & test interactions, which sum back to the original matrix.
    """
    rns = convert_randomstate(random_state)
    random_seed = rns.randint(0, np.iinfo(np.int32).max, dtype=np.int32)
    original_dtype = X.dtype
    X_double = X.astype(np.float64)
    if n_test is None:
        X_train_double, X_test_double = rowwise_train_test_split_by_ratio(
            X_double, random_seed, test_ratio, ceil_n_test
        )
    else:
        X_train_double, X_test_double = rowwise_train_test_split_by_fixed_n(
            X_double, random_seed, n_test
        )
    return (
        X_train_double.astype(original_dtype),
        X_test_double.astype(original_dtype),
    )


def df_to_sparse(
    df: pd.DataFrame,
    user_colname: str,
    item_colname: str,
    user_ids: Optional[List[Any]] = None,
    item_ids: Optional[List[Any]] = None,
    rating_colname: Optional[str] = None,
) -> Tuple[sps.csr_matrix, np.ndarray, np.ndarray]:
    r"""Convert pandas dataframe into sparse matrix.

    Args:
        df:
            The dataframe to be converted into a sparse matrix.
        user_colname:
            The column name for users.
        item_colname:
            The column name for items.
        user_ids:
            If not `None`, the resulting matrix's rows correspond exactly to this list.
        item_ids:
            If not `None`, the resulting matrix's columns correspond exactly to this list.
        rating_colname:
            If not `None`, the non-zero elements of the resulting matrix will correspond to the values of this column.
    Raises:
        RuntimeError:
            If `user_ids` is not `None` and `df[user_colname]` contains values not in `user_ids`.
        RuntimeError:
            If `item_ids` is not `None` and `df[item_colname]` contains values not in `item_ids`.

    Returns:
        - The resulting sparse matrix.
        - user ids corresponding to the rows in the matrix.
        - item ids corresponding to the columns in the matrix.
    """
    user_codes = pd.Categorical(df[user_colname], categories=user_ids)
    item_codes = pd.Categorical(df[item_colname], categories=item_ids)
    if np.any(user_codes.codes < 0):
        raise RuntimeError("Found unknown user id.")
    if np.any(item_codes.codes < 0):
        raise RuntimeError("Found unknown item id.")
    row = user_codes.codes
    unique_user_ids = user_codes.categories
    col = item_codes.codes
    unique_item_ids = item_codes.categories
    if rating_colname is None:
        data = np.ones(df.shape[0])
    else:
        data = np.asfarray(df[rating_colname].values)
    return (
        sps.csr_matrix(
            (data, (row, col)), shape=(len(unique_user_ids), len(unique_item_ids))
        ),
        unique_user_ids,
        unique_item_ids,
    )


__all__ = [
    "l1_normalize_row",
    "rowwise_train_test_split",
    "sparse_mm_threaded",
    "okapi_BM_25_weight",
    "tf_idf_weight",
    "remove_diagonal",
    "get_n_threads",
    "IDMappedRecommender",
    "convert_randomstate",
]<|MERGE_RESOLUTION|>--- conflicted
+++ resolved
@@ -1,13 +1,8 @@
-<<<<<<< HEAD
-=======
-import random
->>>>>>> ea485c73
 from typing import Any, List, Optional, Tuple
 
 import numpy as np
 import pandas as pd
 import scipy.sparse as sps
-from scipy.sparse.csc import csc_matrix
 
 from irspack.definitions import InteractionMatrix, OptionalRandomState
 from irspack.utils.id_mapping import IDMappedRecommender
