--- conflicted
+++ resolved
@@ -20,10 +20,6 @@
     """
 
     config_class = TopPopConfig
-<<<<<<< HEAD
-
-=======
->>>>>>> cc2d6c42
     score_: Optional[np.ndarray]
 
     def __init__(self, X_train: InteractionMatrix):
