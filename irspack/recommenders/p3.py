--- conflicted
+++ resolved
@@ -1,17 +1,10 @@
 from typing import Optional
 
-<<<<<<< HEAD
 from irspack.definitions import InteractionMatrix
 from irspack.recommenders._knn import P3alphaComputer
 from irspack.recommenders.base import BaseSimilarityRecommender
 from irspack.utils import get_n_threads, l1_normalize_row
-=======
-from sklearn.preprocessing import normalize
 
-from irspack.utils import get_n_threads
-
-from ..definitions import InteractionMatrix
-from ._knn import P3alphaComputer
 from .base import BaseSimilarityRecommender, RecommenderConfig
 
 
@@ -20,7 +13,6 @@
     top_k: Optional[int] = None
     normalize_weight: bool = False
     n_threads: Optional[int] = None
->>>>>>> aea4352f
 
 
 class P3alphaRecommender(BaseSimilarityRecommender):
