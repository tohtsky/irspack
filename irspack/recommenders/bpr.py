--- conflicted
+++ resolved
@@ -62,11 +62,7 @@
     BaseRecommenderWithUserEmbedding,
     BaseRecommenderWithItemEmbedding,
 ):
-<<<<<<< HEAD
-    """A `LightFM <https://github.com/lyst/lightfm>`_ wrapper for our interface.
-=======
     r"""A `LightFM <https://github.com/lyst/lightfm>`_ wrapper for our interface.
->>>>>>> cc2d6c42
 
     This will create ``LightFM`` instance by
 
