--- conflicted
+++ resolved
@@ -7,10 +7,7 @@
 from irspack.recommenders.dense_slim import DenseSLIMRecommender
 from irspack.recommenders.ials import IALSRecommender
 from irspack.recommenders.knn import (
-<<<<<<< HEAD
     AsymmetricCosineKNNConfig,
-=======
->>>>>>> ea485c73
     AsymmetricCosineKNNRecommender,
     CosineKNNConfig,
     CosineKNNRecommender,
@@ -19,28 +16,15 @@
     TverskyIndexKNNConfig,
     TverskyIndexKNNRecommender,
 )
-<<<<<<< HEAD
 
-from .nmf import NMFConfig, NMFRecommender
 from .p3 import P3alphaConfig, P3alphaRecommender
 from .rp3 import RP3betaConfig, RP3betaRecommender
 from .slim import SLIMConfig, SLIMRecommender
 from .toppop import TopPopConfig, TopPopRecommender
-from .truncsvd import TruncatedSVDConfig, TruncatedSVDRecommender
 from .user_knn import (
     AsymmetricCosineUserKNNConfig,
     AsymmetricCosineUserKNNRecommender,
     CosineUserKNNConfig,
-=======
-from irspack.recommenders.nmf import NMFRecommender
-from irspack.recommenders.p3 import P3alphaRecommender
-from irspack.recommenders.rp3 import RP3betaRecommender
-from irspack.recommenders.slim import SLIMRecommender
-from irspack.recommenders.toppop import TopPopRecommender
-from irspack.recommenders.truncsvd import TruncatedSVDRecommender
-from irspack.recommenders.user_knn import (
-    AsymmetricCosineUserKNNRecommender,
->>>>>>> ea485c73
     CosineUserKNNRecommender,
 )
 
@@ -56,18 +40,9 @@
     "RP3betaRecommender",
     "DenseSLIMConfig",
     "DenseSLIMRecommender",
-<<<<<<< HEAD
-    "SLIMRecommender",
-    "NMFConfig",
-    "NMFRecommender",
     "SLIMConfig",
     "SLIMRecommender",
-    "TruncatedSVDConfig",
-    "TruncatedSVDRecommender",
     "IALSConfig",
-=======
-    "SLIMRecommender",
->>>>>>> ea485c73
     "IALSRecommender",
     "CosineKNNConfig",
     "CosineKNNRecommender",
@@ -81,23 +56,23 @@
     "CosineUserKNNRecommender",
     "AsymmetricCosineUserKNNConfig",
     "AsymmetricCosineUserKNNRecommender",
-    "TruncatedSVDRecommender",
-    "NMFRecommender",
     "get_recommender_class",
 ]
 
 try:
-    from irspack.recommenders.truncsvd import TruncatedSVDRecommender
-<<<<<<< HEAD
+    from irspack.recommenders.truncsvd import (
+        TruncatedSVDConfig,
+        TruncatedSVDRecommender,
+    )
 
-    __all__.append("TruncatedSVDRecommender")
+    __all__.extend(["TruncatedSVDRecommender", "TruncatedSVDConfig"])
 except ImportError:  # pragma: no cover
     pass  # pragma: no cover
 
 try:
-    from irspack.recommenders.nmf import NMFRecommender
+    from irspack.recommenders.nmf import NMFConfig, NMFRecommender
 
-    __all__.append("NMFRecommender")
+    __all__.extend(["NMFRecommender", "NMFConfig"])
 except ImportError:  # pragma: no cover
     pass  # pragma: no cover
 
@@ -113,31 +88,5 @@
     from .bpr import BPRFMConfig, BPRFMRecommender
 
     __all__.extend(["BPRFMConfig", "BPRFMRecommender"])
-=======
-
-    __all__.append("TruncatedSVDRecommender")
-except ImportError:  # pragma: no cover
-    pass  # pragma: no cover
-
-try:
-    from irspack.recommenders.nmf import NMFRecommender
-
-    __all__.append("NMFRecommender")
-except ImportError:  # pragma: no cover
-    pass  # pragma: no cover
-
-try:
-    from irspack.recommenders.multvae import MultVAERecommender
-
-    __all__.append("MultVAERecommender")
-except ImportError:  # pragma: no cover
-    pass  # pragma: no cover
-
-
-try:
-    from irspack.recommenders.bpr import BPRFMRecommender
-
-    __all__.append("BPRFMRecommender")
->>>>>>> ea485c73
 except ImportError:  # pragma: no cover
     pass  # pragma: no cover