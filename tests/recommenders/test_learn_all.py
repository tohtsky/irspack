--- conflicted
+++ resolved
@@ -44,16 +44,12 @@
     Args:
         class_name (str): The recommender class's name to be tested.
     """
-<<<<<<< HEAD
     try:
         RecommenderClass = get_recommender_class(class_name)
     except:
         pytest.skip(f"{class_name} not found.")
     rec = RecommenderClass(X_train)
-=======
-    RecommenderClass = get_recommender_class(class_name)
     rec = RecommenderClass.from_config(X_train, RecommenderClass.config_class())
->>>>>>> aea4352f
     rec.learn()
 
     scores = rec.get_score(np.arange(X_train.shape[0]))
