import pickle
from inspect import isabstract

import numpy as np
import pytest
import scipy.sparse as sps

from irspack import BaseRecommender, Evaluator, get_recommender_class
from irspack.recommenders.base import RecommenderMeta

X_train = sps.csr_matrix(
    np.asfarray([[1, 1, 2, 0, 0], [0, 1, 0, 1, 0], [0, 0, 1, 0, 0], [0, 0, 0, 0, 0]])
)

X_test = sps.csr_matrix(
    np.asfarray([[0, 0, 0, 1, 1], [1, 0, 0, 0, 0], [0, 0, 0, 0, 0], [1, 0, 0, 0, 0]])
)

<<<<<<< HEAD
rec_classes = [
    "TopPopRecommender",
    "CosineKNNRecommender",
    "AsymmetricCosineKNNRecommender",
    "TverskyIndexKNNRecommender",
    "JaccardKNNRecommender",
    "CosineUserKNNRecommender",
    "AsymmetricCosineUserKNNRecommender",
    "P3alphaRecommender",
    "RP3betaRecommender",
    "IALSRecommender",
    "DenseSLIMRecommender",
    "SLIMRecommender",
    "TruncatedSVDRecommender",
    "NMFRecommender",
    "BPRFMRecommender",
    "MultVAERecommender",
]
=======
rec_classes = list(RecommenderMeta.recommender_name_vs_recommender_class.keys())
>>>>>>> cc2d6c42


@pytest.mark.parametrize("class_name", rec_classes)
def test_recs(class_name: str) -> None:
    """Test the learning of recommenders exit normally, and they are picklable.

    Args:
        class_name (str): The recommender class's name to be tested.
    """
<<<<<<< HEAD
    try:
        RecommenderClass = get_recommender_class(class_name)
    except:
        pytest.skip(f"{class_name} not found.")
    rec = RecommenderClass(X_train)
=======
    RecommenderClass = get_recommender_class(class_name)
    if isabstract(RecommenderClass):
        pytest.skip()
>>>>>>> cc2d6c42
    rec = RecommenderClass.from_config(X_train, RecommenderClass.config_class())
    rec.learn()

    scores = rec.get_score(np.arange(X_train.shape[0]))
    eval = Evaluator(X_test, 0, 20)
    with pytest.raises(ValueError):
        eval.get_score(rec)
    metrics = eval.get_scores(rec, cutoffs=[X_train.shape[1]])
    assert np.all(np.isfinite(scores))
    assert np.all(~np.isnan(scores))
    for value in metrics.values():
        assert ~np.isnan(value)
        assert np.isfinite(value)
    with open("temp.pkl", "wb") as ofs:
        pickle.dump(rec, ofs)
    with open("temp.pkl", "rb") as ifs:
        rec_dumped: BaseRecommender = pickle.load(ifs)
    score_from_dumped = rec_dumped.get_score(np.arange(X_train.shape[0]))
    np.testing.assert_allclose(scores, score_from_dumped)<|MERGE_RESOLUTION|>--- conflicted
+++ resolved
@@ -16,28 +16,7 @@
     np.asfarray([[0, 0, 0, 1, 1], [1, 0, 0, 0, 0], [0, 0, 0, 0, 0], [1, 0, 0, 0, 0]])
 )
 
-<<<<<<< HEAD
-rec_classes = [
-    "TopPopRecommender",
-    "CosineKNNRecommender",
-    "AsymmetricCosineKNNRecommender",
-    "TverskyIndexKNNRecommender",
-    "JaccardKNNRecommender",
-    "CosineUserKNNRecommender",
-    "AsymmetricCosineUserKNNRecommender",
-    "P3alphaRecommender",
-    "RP3betaRecommender",
-    "IALSRecommender",
-    "DenseSLIMRecommender",
-    "SLIMRecommender",
-    "TruncatedSVDRecommender",
-    "NMFRecommender",
-    "BPRFMRecommender",
-    "MultVAERecommender",
-]
-=======
 rec_classes = list(RecommenderMeta.recommender_name_vs_recommender_class.keys())
->>>>>>> cc2d6c42
 
 
 @pytest.mark.parametrize("class_name", rec_classes)
@@ -47,17 +26,9 @@
     Args:
         class_name (str): The recommender class's name to be tested.
     """
-<<<<<<< HEAD
-    try:
-        RecommenderClass = get_recommender_class(class_name)
-    except:
-        pytest.skip(f"{class_name} not found.")
-    rec = RecommenderClass(X_train)
-=======
     RecommenderClass = get_recommender_class(class_name)
     if isabstract(RecommenderClass):
         pytest.skip()
->>>>>>> cc2d6c42
     rec = RecommenderClass.from_config(X_train, RecommenderClass.config_class())
     rec.learn()
 
